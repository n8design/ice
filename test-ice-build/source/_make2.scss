--- conflicted
+++ resolved
@@ -1,10 +1,5 @@
 .hell {
     content: 'oworld';
-<<<<<<< HEAD
-    background-color: pink // Missing semicolon
-    color: red;
-=======
     background-color: pink; // Missing semicolon
     color: yellow;
-}
->>>>>>> cba345de
+}