// filepath: test-ice-build/source/index.ts
// Import the CSS (esbuild can handle this with the sass plugin)
import './styles.scss';

function greet(name: string): string {
  return `Hello, ${name}! Build time: ${new Date().toLocaleTimeString()}`;
}

const message = greet('Ice Build User');
console.log(message);

console.debug('Debugging information:');

// Add content to the page
document.addEventListener('DOMContentLoaded', () => {
  const app = document.getElementById('app');
  if (app) {
    app.textContent = message;
  }
});
console.log('DOM fully loaded and parsed');
<<<<<<< HEAD
let testVar: number = "this is definitely not a number";

consoel.debug('Debugging information:');
=======
// let testVar: number = "this is definitely not a number";

// consoel.debug('Debugging information:');
>>>>>>> cba345de

// ... existing code ...

// Add an invalid JavaScript syntax error
<<<<<<< HEAD
function invalidSyntax( { // Missing closing brace

  console.log("This line won't be reached if parsing fails");
=======
// function invalidSyntax( { // Missing closing brace

//   console.log("This line won't be reached if parsing fails");
>>>>>>> cba345de
<|MERGE_RESOLUTION|>--- conflicted
+++ resolved
@@ -19,25 +19,13 @@
   }
 });
 console.log('DOM fully loaded and parsed');
-<<<<<<< HEAD
-let testVar: number = "this is definitely not a number";
-
-consoel.debug('Debugging information:');
-=======
 // let testVar: number = "this is definitely not a number";
 
 // consoel.debug('Debugging information:');
->>>>>>> cba345de
 
 // ... existing code ...
 
 // Add an invalid JavaScript syntax error
-<<<<<<< HEAD
-function invalidSyntax( { // Missing closing brace
-
-  console.log("This line won't be reached if parsing fails");
-=======
 // function invalidSyntax( { // Missing closing brace
 
-//   console.log("This line won't be reached if parsing fails");
->>>>>>> cba345de
+//   console.log("This line won't be reached if parsing fails");