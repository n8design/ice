--- conflicted
+++ resolved
@@ -2,20 +2,12 @@
 import * as P from 'path';
 import { glob } from 'glob';
 import { HotReloadServer } from '@n8d/ice-hotreloader';
-<<<<<<< HEAD
-import { BuildContext } from '../types';
-import { resolvePathAliases } from './path-alias-plugin';
-import { reportError, normalizePath } from '../utils'; // Import normalizePath from utils
-import * as fs from 'fs';
-import * as url from 'url';
-=======
 import { BuildContext } from '../types.js';
 import { resolvePathAliases } from './path-alias-plugin.js';
 import { reportError } from '../utils/index.js';
 import * as fs from 'fs';
 import { normalizePath } from '../utils/path-utils.js';
 import ts from 'typescript'; // <--- Import ts
->>>>>>> cba345de
 
 export async function setupTsProcessor(
   ctx: BuildContext,
@@ -39,11 +31,6 @@
       console.warn(`[TS Processor] Warning: No TS entry points found matching pattern.`);
   }
 
-<<<<<<< HEAD
-  const outbase = normalizePath(P.join(ctx.projectDir, ctx.sourceDir));
-  const outdir = normalizePath(P.join(ctx.projectDir, ctx.outputDir));
-  const target = ctx.tsConfig?.compilerOptions?.target as string || 'es2020';
-=======
   // Ensure outbase and outdir are absolute and normalized
   const outbase = normalizePath(P.resolve(ctx.projectDir, ctx.sourceDir));
   const outdir = normalizePath(P.resolve(ctx.projectDir, ctx.outputDir, 'dist'));
@@ -59,7 +46,6 @@
   console.log(`[TS Processor] esbuild outDir: ${outdir}`);
   console.log(`[TS Processor] esbuild outBase: ${outbase}`);
   console.log(`[TS Processor] esbuild target: ${target}`); // Log the final target string
->>>>>>> cba345de
 
   const plugins: esbuild.Plugin[] = [];
 
@@ -83,16 +69,6 @@
   // --- HMR Notify Plugin ---
   plugins.push({
     name: 'ts-hmr-notify',
-<<<<<<< HEAD
-    setup(build) {
-      build.onEnd(result => {
-        console.log('[DEBUG TS onEnd] Triggered.'); // <-- Add Log
-        console.log(`[DEBUG TS onEnd] Errors reported by esbuild: ${result.errors.length}`); // <-- Add Log
-        // Optional: Log the actual errors
-        // if (result.errors.length > 0) {
-        //   console.log('[DEBUG TS onEnd] Errors:', JSON.stringify(result.errors, null, 2));
-        // }
-=======
     setup(build: esbuild.PluginBuild) { // Add type
       build.onEnd((result: esbuild.BuildResult) => { // Add type
         console.log('[DEBUG TS onEnd] Triggered.');
@@ -103,18 +79,10 @@
         const outputCount = result.metafile ? Object.keys(result.metafile.outputs).filter(f => f.endsWith('.js')).length : 0; // Count only .js outputs
         console.log(`[DEBUG TS onEnd] Metafile JS output count: ${outputCount}`);
         tsFilesCount.value = outputCount; // Update count based on metafile
->>>>>>> cba345de
 
         if (!hmr) return;
 
         if (result.errors.length > 0) {
-<<<<<<< HEAD
-          console.log('[DEBUG TS onEnd] Calling reportError...'); // Your debug log
-          // --->>> THIS LINE REPORTS ESBUILD ERRORS <<<---
-          reportError('TypeScript build', result.errors.map(e => e.text).join('\n'), ctx.isVerbose);
-        } else {
-          // ... success logic ...
-=======
           console.log('[DEBUG TS onEnd] Calling reportError...');
           const errorMessages = result.errors.map((e: esbuild.Message) => e.text).join('\n'); // Add type
           reportError('TypeScript build', errorMessages, ctx.isVerbose);
@@ -133,7 +101,6 @@
       build.onResolve({ filter: /\.scss$/ }, args => {
         if (ctx.isVerbose) {
           console.log(`[TS Processor] Ignoring SCSS import: ${args.path}`);
->>>>>>> cba345de
         }
         // Resolve the path relative to the importer, but mark as external
         return { path: args.path, external: true, namespace: 'ignore-scss' };
