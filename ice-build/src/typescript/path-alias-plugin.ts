import * as path from 'path';
import * as esbuild from 'esbuild';
import * as url from 'url';
// --->>> CORRECT the import path <<<---
import { normalizePath } from '../utils/path-utils.js';

// --->>> REMOVE the local definition <<<---
// function normalizePath(p: string): string {
//   return process.platform === 'win32' ? p.replace(/\\/g, '/') : p;
// }

// Add a normalization helper:
function normalizePath(p: string): string {
  return process.platform === 'win32' ? p.replace(/\\/g, '/') : p;
}

export function resolvePathAliases(
  projectDir: string,
  sourceDir: string, // Keep sourceDir if needed, or remove if unused
  paths: Record<string, string[]>
): esbuild.Plugin {
  const aliases: Record<string, string> = {};

  // Process tsconfig paths into esbuild format
  for (const [alias, targets] of Object.entries(paths)) {
    const normalizedAlias = alias.replace(/\*/g, '');

    if (targets && targets.length > 0) {
      const target = targets[0].replace(/\*/g, '');

<<<<<<< HEAD
      // Create full path but maintain the final segment for esbuild to append
=======
      // --->>> Use the IMPORTED normalizePath <<<---
>>>>>>> cba345de
      const targetPath = normalizePath(path.join(projectDir, target));
      aliases[normalizedAlias] = targetPath;
    }
  }

  return {
    name: 'path-alias-resolver',
    setup(build) {
      // For each alias, set up a resolver
      Object.entries(aliases).forEach(([alias, target]) => {
        build.onResolve({ filter: new RegExp(`^${escapeRegExp(alias)}`) }, args => {
          // Replace the alias prefix with the target path
          const importPath = args.path.replace(alias, target);

          // --->>> Use the IMPORTED normalizePath here too if needed, <<<---
          // --->>> or ensure importPath is already normalized.      <<<---
          // --->>> Assuming importPath derived from target is already normalized. <<<---
          // --->>> The pathToFileURL logic might need review on Windows <<<---
          // --->>> Let's keep the existing Windows logic for now, but be aware <<<---
          const resolvedPath = normalizePath(importPath); // Ensure it's normalized before potential fileURL conversion

          // Original Windows pathToFileURL logic - keep for now, might need revisit
          // Consider if esbuild needs file:// URLs or just normalized paths
          return { path: process.platform === 'win32' ? url.pathToFileURL(resolvedPath).href : resolvedPath };

          // Simpler alternative (might work depending on esbuild needs):
          // return { path: resolvedPath };
        });
      });
    }
  };
}

// Helper to escape special characters in regex
function escapeRegExp(string: string): string {
  return string.replace(/[.*+?^${}()|[\]\\]/g, '\\$&');
}<|MERGE_RESOLUTION|>--- conflicted
+++ resolved
@@ -28,11 +28,7 @@
     if (targets && targets.length > 0) {
       const target = targets[0].replace(/\*/g, '');
 
-<<<<<<< HEAD
-      // Create full path but maintain the final segment for esbuild to append
-=======
       // --->>> Use the IMPORTED normalizePath <<<---
->>>>>>> cba345de
       const targetPath = normalizePath(path.join(projectDir, target));
       aliases[normalizedAlias] = targetPath;
     }
