--- conflicted
+++ resolved
@@ -2,16 +2,11 @@
 import * as P from 'path';
 import { glob } from 'glob';
 import { HotReloadServer } from '@n8d/ice-hotreloader';
-<<<<<<< HEAD
-import { BuildContext } from '../types';
-import { reportError, normalizePath } from '../utils'; // Import normalizePath from utils
-=======
 import { sassPlugin } from 'esbuild-sass-plugin';
 import { BuildContext } from '../types.js';
 import { reportError } from '../utils/index.js';
 // --->>> IMPORT normalizePath <<<---
 import { normalizePath, joinPosixPath, resolvePosixPath } from '../utils/path-utils.js';
->>>>>>> cba345de
 
 export async function setupScssProcessor(
   ctx: BuildContext,
@@ -40,21 +35,6 @@
     console.warn('[SCSS Processor] Warning: No SCSS entry points found.');
   }
 
-<<<<<<< HEAD
-  // Use in path operations:
-  const outdir = normalizePath(P.join(ctx.projectDir, ctx.outputDir));
-  const outbase = normalizePath(P.join(ctx.projectDir, ctx.sourceDir));
-
-  return esbuild.context({
-    entryPoints: entryPoints,
-    outdir: outdir,
-    outbase: outbase,
-    bundle: true,
-    logLevel: ctx.isVerbose ? 'info' : 'warning',
-    sourcemap: 'external',
-    write: true,
-    metafile: true,
-=======
   // Ensure outbase and outdir are absolute and normalized
   const outbase = normalizePath(P.resolve(ctx.projectDir, ctx.sourceDir)); // Use imported normalizePath
   const outdir = normalizePath(P.resolve(ctx.projectDir, ctx.outputDir, 'dist')); // Use imported normalizePath
@@ -68,7 +48,6 @@
     outdir: outdir,
     outbase: outbase,
     // ... rest of options ...
->>>>>>> cba345de
     plugins: [
       // ... ignore-image-urls plugin ...
       {
@@ -99,46 +78,6 @@
       // ... scss-hmr-notify plugin ...
       {
         name: 'scss-hmr-notify',
-<<<<<<< HEAD
-        setup(build) {
-          build.onEnd(result => {
-            console.log('[DEBUG SCSS onEnd] Triggered.'); // <-- Add Log
-            console.log(`[DEBUG SCSS onEnd] Errors reported by esbuild: ${result.errors.length}`); // <-- Add Log
-            // Optional: Log the actual errors
-            // if (result.errors.length > 0) {
-            //   console.log('[DEBUG SCSS onEnd] Errors:', JSON.stringify(result.errors, null, 2));
-            // }
-
-            // Explicitly check for errors here too for robustness
-            if (result.errors.length > 0) {
-               console.log('[DEBUG SCSS onEnd] Errors detected, suppressing HMR.'); // <-- Add Log
-               // Optionally call reportError here as well if esbuild logLevel isn't sufficient
-               // reportError('SCSS build', result.errors.map(e => e.text).join('\n'), ctx.isVerbose);
-               return; // Prevent HMR notification on error
-            }
-
-            if (!hmr || !result.metafile) return;
-            
-            const publicDir = P.join(ctx.projectDir, ctx.outputDir);
-            let count = 0;
-            
-            for (const outputPath in result.metafile.outputs) {
-              if (!outputPath.endsWith('.css')) continue;
-              count++;
-              scssFilesCount.value++;
-              
-              if (hmr) {
-                try {
-                  const hmrPath = P.relative(publicDir, outputPath).replace(/\\/g, '/');
-                  hmr.notifyClients('css', hmrPath);
-                  console.log(`[${new Date().toLocaleTimeString()}] 📤 CSS update: ${hmrPath}`);
-                } catch (e) {
-                  console.error('Error sending HMR update:', e);
-                }
-              }
-            }
-            console.log('[DEBUG SCSS onEnd] No errors, proceeding with HMR notify.'); // <-- Add Log
-=======
         setup(build: esbuild.PluginBuild) {
           build.onEnd((result: esbuild.BuildResult) => {
             console.log('[DEBUG SCSS onEnd] Triggered.');
@@ -169,7 +108,6 @@
                 hmr.notifyClients('css', sourceFileName);
               }
             });
->>>>>>> cba345de
           });
         }
       }
