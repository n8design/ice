--- conflicted
+++ resolved
@@ -69,22 +69,6 @@
     return true;
   } catch {
     return false;
-<<<<<<< HEAD
-  }
-  
-}
-
-/**
- * Normalizes file paths to use forward slashes, which is important
- * for cross-platform compatibility, especially in Windows environments.
- * 
- * @param p The path to normalize
- * @returns The normalized path with forward slashes
- */
-export function normalizePath(p: string): string {
-  return process.platform === 'win32' ? p.replace(/\\/g, '/') : p;
-}
-=======
   }
 }
 
@@ -97,4 +81,3 @@
     fs.mkdirSync(path.normalize(dirPath), { recursive: true });
   }
 }
->>>>>>> cba345de
